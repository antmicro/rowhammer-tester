#!/usr/bin/env python3

import time
import random
import argparse
from math import ceil

from rowhammer_tester.gateware.payload_executor import Encoder, OpCode, Decoder
from rowhammer_tester.scripts.utils import (memfill, memcheck, memwrite, DRAMAddressConverter,
                                            litex_server, RemoteClient, get_litedram_settings)

################################################################################

class RowHammer:
    def __init__(self, wb, *, settings, nrows, column, bank,
                 rows_start=0, no_refresh=False, verbose=False, plot=False,
                 payload_executor=False):
        for name, val in locals().items():
            setattr(self, name, val)
        self.converter = DRAMAddressConverter.load()
        self._addresses_per_row = {}

    @property
    def rows(self):
        return list(range(self.rows_start, self.nrows))

    def addresses_per_row(self, row):
        # Calculate the addresses lazily and cache them
        if row not in self._addresses_per_row:
            addresses = [self.converter.encode_bus(bank=self.bank, col=col, row=row)
                         for col in range(2**self.settings.geom.colbits)]
            self._addresses_per_row[row] = addresses
        return self._addresses_per_row[row]

    def attack(self, row_tuple, read_count, progress_header=''):
        # Make sure that the row hammer module is in reset state
        self.wb.regs.rowhammer_enabled.write(0)
        self.wb.regs.rowhammer_count.read()  # clears the value

        # Configure the row hammer attacker
        assert len(row_tuple) == 2, 'Use BIST modules/Payload Executor to row hammer different number of rows than 2'
        addresses = [self.converter.encode_dma(bank=self.bank, col=self.column, row=r)
                     for r in row_tuple]
        self.wb.regs.rowhammer_address1.write(addresses[0])
        self.wb.regs.rowhammer_address2.write(addresses[1])
        self.wb.regs.rowhammer_enabled.write(1)

        row_strw = len(str(2**self.settings.geom.rowbits - 1))

        def progress(count):
            s = '  {}'.format(progress_header + ' ' if progress_header else '')
            s += 'Rows = {}, Count = {:5.2f}M / {:5.2f}M'.format(
                row_tuple, count/1e6, read_count/1e6, n=row_strw)
            print(s, end='  \r')

        while True:
            count = self.wb.regs.rowhammer_count.read()
            progress(count)
            if count >= read_count:
                break

        self.wb.regs.rowhammer_enabled.write(0)
        progress(self.wb.regs.rowhammer_count.read())  # also clears the value
        print()

    def row_access_iterator(self, burst=16):
        for row in self.rows:
            addresses = self.addresses_per_row(row)
            n = (max(addresses) - min(addresses)) // 4
            base_addr = addresses[0]
            yield row, n, base_addr

    def check_errors(self, row_patterns, row_progress=16):
        row_errors = {}
        for row, n, base in self.row_access_iterator():
            errors = memcheck(self.wb, n, pattern=row_patterns[row], base=base, burst=255)
            row_errors[row] = [(addr, data, row_patterns[row]) for addr, data in errors]
            if row % row_progress == 0:
                print('.', end='', flush=True)
        return row_errors

    def errors_count(self, row_errors):
        return sum(1 if len(e) > 0 else 0 for e in row_errors.values())

    @staticmethod
    def bitcount(x):
        return bin(x).count('1') # seems faster than operations on integers

    @classmethod
    def bitflips(cls, val, ref):
        return cls.bitcount(val ^ ref)

    def errors_bitcount(self, row_errors):
        return sum(sum(self.bitflips(value, expected) for addr, value, expected in e) for e in row_errors.values())

    def display_errors(self, row_errors):
        for row in row_errors:
            if len(row_errors[row]) > 0:
                print("Bit-flips for row {:{n}}: {}".format(
                    row, sum(self.bitflips(value, expected) for addr, value, expected in row_errors[row]),
                    n=len(str(2**self.settings.geom.rowbits-1))))
            if self.verbose:
                for i, word, expected in row_errors[row]:
                    base_addr = min(self.addresses_per_row(row))
                    addr = base_addr + 4*i
                    bank, _row, col = self.converter.decode_bus(addr)
                    print("Error: 0x{:08x}: 0x{:08x} (row={}, col={})".format(
                        addr, word, _row, col))

        if self.plot:
            from matplotlib import pyplot as plt
            row_err_counts = [len(row_errors.get(row, [])) for row in self.rows]
            plt.bar(self.rows, row_err_counts, width=1)
            plt.grid(True)
            plt.xlabel('Row')
            plt.ylabel('Errors')
            plt.show()

    def run(self, row_pairs, pattern_generator, read_count, row_progress=16, verify_initial=False):
        print('\nPreparing ...')
        row_patterns = pattern_generator(self.rows)

        print('\nFilling memory with data ...')
        for row, n, base in self.row_access_iterator():
            memfill(self.wb, n, pattern=row_patterns[row], base=base, burst=255)
            if row % row_progress == 0:
                print('.', end='', flush=True)
            # makes sure to synchronize with the writes (without it for slower conenction
            # we may have a timeout on the first read after writing)
            self.wb.regs.ctrl_scratch.read()

        if verify_initial:
            print('\nVerifying written memory ...')
            errors = self.check_errors(row_patterns, row_progress=row_progress)
            if self.errors_count(errors) == 0:
                print('OK')
            else:
                print()
                self.display_errors(errors)
                return

        if self.no_refresh:
            print('\nDisabling refresh ...')
            self.wb.regs.controller_settings_refresh.write(0)

        print('\nRunning row hammer attacks ...')
        for i, row_tuple in enumerate(row_pairs):
            s = 'Iter {:{n}} / {:{n}}'.format(i, len(row_pairs), n=len(str(len(row_pairs))))
            if self.payload_executor:
                self.payload_executor_attack(read_count=read_count, row_tuple=row_tuple)
            else:
                self.attack(row_tuple, read_count=read_count, progress_header=s)

        if self.no_refresh:
            print('\nReenabling refresh ...')
            self.wb.regs.controller_settings_refresh.write(1)

        print('\nVerifying attacked memory ...')
        errors = self.check_errors(row_patterns, row_progress=row_progress)
        if self.errors_count(errors) == 0:
            print('OK')
        else:
            print()
            self.display_errors(errors)
            return

<<<<<<< HEAD
    def payload_executor_attack(self, read_count, row):
        tras = self.settings.timing.tRAS
        trp = self.settings.timing.tRP
=======
    def payload_executor_attack(self, read_count, row_tuple):
        # FIXME: read from dedicated status registers
        tras = 5
        trp = 3
>>>>>>> 61670420
        encoder = Encoder(bankbits=self.settings.geom.bankbits)
        payload = [
            encoder(OpCode.NOOP, timeslice=30),
        ]

        # fill payload so that we have >= desired read_count
        count_max = 2**Decoder.LOOP_COUNT - 1
        n_loops = ceil(read_count / (count_max + 1))
        for _ in range(n_loops):
            for row in row_tuple:
                payload.extend([
                    encoder(OpCode.ACT,  timeslice=tras, address=encoder.address(bank=self.bank, row=row)),
                    encoder(OpCode.PRE,  timeslice=trp, address=encoder.address(col=1 << 10)),  # all
                    encoder(OpCode.LOOP, count=count_max, jump=2),
                ])
            payload.append(encoder(OpCode.NOOP, timeslice=30))

        toggle_count = (count_max + 1) * n_loops
        print('  Payload size = {:5.2f}KB / {:5.2f}KB'.format(4*len(payload)/2**10, self.wb.mems.payload.size/2**10))
        print('  Payload per-row toggle count = {:5.2f}M  x{} rows'.format(toggle_count/1e6, len(row_tuple)))
        assert len(payload) < self.wb.mems.payload.size//4
        payload += [0] * (self.wb.mems.payload.size//4 - len(payload))  # fill with NOOPs

        print('\nTransferring the payload ...')
        memwrite(self.wb, payload, base=self.wb.mems.payload.base)

        def ready():
            status = self.wb.regs.payload_executor_status.read()
            return (status & 1) != 0

        print('\nExecuting ...')
        assert ready()
        self.wb.regs.payload_executor_start.write(1)
        while not ready():
            time.sleep(0.001)

################################################################################

def patterns_const(rows, value):
    return {row: value for row in rows}

def patterns_alternating_per_row(rows):
    return {row: 0xffffffff if row % 2 == 0 else 0x00000000 for row in rows}

def patterns_random_per_row(rows, seed=42):
    rng = random.Random(seed)
    return {row: rng.randint(0, 2**32 - 1) for row in rows}

def main(row_hammer_cls):
    parser = argparse.ArgumentParser()
    parser.add_argument('--nrows', type=int, default=0, help='Number of rows to consider')
    parser.add_argument('--bank', type=int, default=0, help='Bank number')
    parser.add_argument('--column', type=int, default=512, help='Column to read from')
    parser.add_argument('--start-row', type=int, default=0, help='Starting row (range = (start, start+nrows))')
    parser.add_argument('--read_count', type=float, default=10e6, help='How many reads to perform for single address pair')
    parser.add_argument('--hammer-only', nargs=2, type=int, help='Run only the row hammer attack')
    parser.add_argument('--no-refresh', action='store_true', help='Disable refresh commands during the attacks')
    parser.add_argument('--pattern', default='01_per_row',
                        choices=['all_0', 'all_1', '01_in_row', '01_per_row', 'rand_per_row'],
                        help='Pattern written to DRAM before running attacks')
    parser.add_argument('--row-pairs', choices=['sequential', 'const', 'random'], default='sequential',
                        help='How the rows for subsequent attacks are selected')
    parser.add_argument('--const-rows-pair', type=int, nargs='+', required=False, help='When using --row-pairs constant')
    parser.add_argument('--plot', action='store_true', help='Plot errors distribution') # requiers matplotlib and pyqt5 packages
    parser.add_argument('--payload-executor', action='store_true', help='Do the attack using Payload Executor (1st row only)')
    parser.add_argument('-v', '--verbose', action='store_true', help='Be more verbose')
    parser.add_argument("--srv", action="store_true", help='Start LiteX server')
    parser.add_argument("--experiment-no", type=int, default=0, help='Run preconfigured experiment #no')
    args = parser.parse_args()

    if args.experiment_no == 1:
        args.nrows = 512
        args.read_count = 15e6
        args.pattern = '01_in_row'
        args.row_pairs = 'const'
        args.const_rows_pair = 88, 99
        args.no_refresh = True

    if args.srv:
        litex_server()

    wb = RemoteClient()
    wb.open()

    row_hammer = row_hammer_cls(wb,
        nrows            = args.nrows,
        settings         = get_litedram_settings(),
        column           = args.column,
        bank             = args.bank,
        rows_start       = args.start_row,
        verbose          = args.verbose,
        plot             = args.plot,
        no_refresh       = args.no_refresh,
        payload_executor = args.payload_executor,
    )

    if args.hammer_only:
        row_hammer.attack(*args.hammer_only, read_count=args.read_count)
    else:
        rng = random.Random(42)
        def rand_row():
            return rng.randint(args.start_row, args.start_row + args.nrows)

        assert not (args.row_pairs == 'const' and not args.const_rows_pair), 'Specify --const-rows-pair'
        row_pairs = {
            'sequential': [(0 + args.start_row, i + args.start_row) for i in range(args.nrows)],
            'const': [tuple(args.const_rows_pair)],
            'random': [(rand_row(), rand_row()) for i in range(args.nrows)],
        }[args.row_pairs]

        pattern = {
            'all_0': lambda rows: patterns_const(rows, 0x00000000),
            'all_ones': lambda rows: patterns_const(rows, 0xffffffff),
            '01_in_row': lambda rows: patterns_const(rows, 0xaaaaaaaa),
            '01_per_row': patterns_alternating_per_row,
            'rand_per_row': patterns_random_per_row,
        }[args.pattern]

        row_hammer.run(row_pairs=row_pairs, read_count=args.read_count, pattern_generator=pattern)

    wb.close()

if __name__ == "__main__":
    main(row_hammer_cls=RowHammer)<|MERGE_RESOLUTION|>--- conflicted
+++ resolved
@@ -164,16 +164,9 @@
             self.display_errors(errors)
             return
 
-<<<<<<< HEAD
-    def payload_executor_attack(self, read_count, row):
+    def payload_executor_attack(self, read_count, row_tuple):
         tras = self.settings.timing.tRAS
         trp = self.settings.timing.tRP
-=======
-    def payload_executor_attack(self, read_count, row_tuple):
-        # FIXME: read from dedicated status registers
-        tras = 5
-        trp = 3
->>>>>>> 61670420
         encoder = Encoder(bankbits=self.settings.geom.bankbits)
         payload = [
             encoder(OpCode.NOOP, timeslice=30),
